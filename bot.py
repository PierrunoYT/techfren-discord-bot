# This example requires the 'message_content' intent.

import discord
from discord.ext import commands
import asyncio
import re
from urllib.parse import urlparse

import os
import json
from typing import Optional
from datetime import datetime, timedelta, timezone
import database
from logging_config import logger  # Import the logger from the new module
from rate_limiter import check_rate_limit, update_rate_limit_config  # Import rate limiting functions
from llm_handler import call_llm_api, call_llm_for_summary, summarize_scraped_content, summarize_url_with_perplexity  # Import LLM functions
from message_utils import split_long_message, fetch_referenced_message  # Import message utility functions
from youtube_handler import is_youtube_url, scrape_youtube_content  # Import YouTube functions
from summarization_tasks import daily_channel_summarization, set_discord_client, before_daily_summarization  # Import summarization tasks
from config_validator import validate_config  # Import config validator
from command_handler import handle_bot_command, handle_sum_day_command, handle_sum_hr_command  # Import command handlers
from firecrawl_handler import scrape_url_content  # Import Firecrawl handler
from apify_handler import scrape_twitter_content, is_twitter_url  # Import Apify handler
from gif_limiter import check_and_record_gif_post, check_gif_rate_limit
<<<<<<< HEAD
from image_analyzer import analyze_message_images # Import image analysis functions
=======
from gif_utils import is_gif_url
>>>>>>> 9e038451

GIF_WARNING_DELETE_DELAY = 30  # seconds before deleting warning messages


# Track users who have been warned about GIF limits (user_id -> expiry_time)
_gif_warned_users = {}


def _format_gif_cooldown(seconds_remaining: int) -> str:
    """Convert remaining seconds into a human readable string."""

    seconds_remaining = max(int(seconds_remaining), 0)
    minutes, seconds = divmod(seconds_remaining, 60)

    parts = []
    if minutes:
        parts.append(f"{minutes} minute{'s' if minutes != 1 else ''}")
    if seconds or not parts:
        parts.append(f"{seconds} second{'s' if seconds != 1 else ''}")

    if len(parts) == 1:
        return parts[0]
    return " and ".join(parts)


def message_contains_gif(message: discord.Message) -> bool:
    """Detect GIFs in attachments, message content URLs, and embeds."""

    # Check attachments
    for attachment in getattr(message, "attachments", []):
        filename = (attachment.filename or "").lower()
        content_type = (attachment.content_type or "").lower()
        if filename.endswith((".gif", ".gifv")) or "gif" in content_type:
            return True

    # Check message content for URLs
    content = message.content or ""
    if re.search(r'https?://\S+', content):
        for match in re.finditer(r'https?://\S+', content):
            if is_gif_url(match.group(0)):
                return True

    # Check embeds
    for embed in getattr(message, "embeds", []):
        if getattr(embed, "type", None) == "gifv":
            return True

        # Check all embed URLs
        for url_attr in ["url", "image.url", "thumbnail.url"]:
            parts = url_attr.split(".")
            obj = embed
            for part in parts:
                obj = getattr(obj, part, None)
                if obj is None:
                    break
            if obj and is_gif_url(str(obj)):
                return True

    return False

# Using message_content intent (requires enabling in the Discord Developer Portal)
intents = discord.Intents.default()
intents.message_content = True  # This is required to read message content in guild channels

# Use commands.Bot instead of discord.Client to support slash commands
bot = commands.Bot(command_prefix='!', intents=intents)

# Keep client reference for backward compatibility
client = bot

async def process_url(message_id: str, url: str):
    """
    Process a URL found in a message by scraping its content, summarizing it,
    and updating the message in the database with the scraped data.

    Args:
        message_id (str): The ID of the message containing the URL
        url (str): The URL to process
    """
    try:
        logger.info(f"Processing URL {url} from message {message_id}")

        # Check if the URL is from YouTube
        if await is_youtube_url(url):
            logger.info(f"Detected YouTube URL: {url}")

            # Use YouTube handler to scrape content
            scraped_result = await scrape_youtube_content(url)

            # If YouTube scraping fails, fall back to Firecrawl
            if not scraped_result:
                logger.warning(f"Failed to scrape YouTube content, falling back to Firecrawl: {url}")
                scraped_result = await scrape_url_content(url)
            else:
                logger.info(f"Successfully scraped YouTube content: {url}")
                # Extract markdown content from the scraped result
                markdown_content = scraped_result.get('markdown')
        # Check if the URL is from Twitter/X.com
        elif await is_twitter_url(url):
            logger.info(f"Detected Twitter/X.com URL: {url}")

            # Validate if the URL contains a tweet ID (status)
            from apify_handler import extract_tweet_id
            tweet_id = extract_tweet_id(url)
            if not tweet_id:
                logger.warning(f"URL appears to be Twitter/X.com but doesn't contain a valid tweet ID: {url}")

                # For base Twitter/X.com URLs without a tweet ID, create a simple markdown response
                if url.lower() in ["https://x.com", "https://twitter.com", "http://x.com", "http://twitter.com"]:
                    logger.info(f"Handling base Twitter/X.com URL with custom response: {url}")
                    scraped_result = {
                        "markdown": f"# Twitter/X.com\n\nThis is the main page of Twitter/X.com: {url}"
                    }
                else:
                    # For other Twitter/X.com URLs without a tweet ID, try Firecrawl
                    scraped_result = await scrape_url_content(url)
            else:
                # Check if Apify API token is configured
                if not hasattr(config, 'apify_api_token') or not config.apify_api_token:
                    logger.warning("Apify API token not found in config.py or is empty, falling back to Firecrawl")
                    scraped_result = await scrape_url_content(url)
                else:
                    # Use Apify to scrape Twitter/X.com content
                    scraped_result = await scrape_twitter_content(url)

                    # If Apify scraping fails, fall back to Firecrawl
                    if not scraped_result:
                        logger.warning(f"Failed to scrape Twitter/X.com content with Apify, falling back to Firecrawl: {url}")
                        scraped_result = await scrape_url_content(url)
                    else:
                        logger.info(f"Successfully scraped Twitter/X.com content with Apify: {url}")
                        # Extract markdown content from the scraped result
                        markdown_content = scraped_result.get('markdown')
        else:
            # For non-Twitter/X.com and non-YouTube URLs, use Firecrawl
            scraped_result = await scrape_url_content(url)
            markdown_content = scraped_result  # Firecrawl returns markdown directly

        # Check if scraping was successful
        if not scraped_result:
            logger.warning(f"Failed to scrape content from URL: {url}")
            return

        # Handle different types of scraped results
        if await is_youtube_url(url):
            # YouTube handler returns a dict with 'markdown' key
            if isinstance(scraped_result, dict) and 'markdown' in scraped_result:
                markdown_content = scraped_result.get("markdown", "")
            else:
                logger.warning(f"Invalid scraped result structure for YouTube URL {url}: expected dict with 'markdown' key")
                return
        elif await is_twitter_url(url) and hasattr(config, 'apify_api_token') and config.apify_api_token:
            # Twitter/X.com URLs scraped with Apify return a dict with 'markdown' key
            if isinstance(scraped_result, dict) and 'markdown' in scraped_result:
                markdown_content = scraped_result.get("markdown", "")
            else:
                logger.warning(f"Invalid scraped result structure for Twitter URL {url}: expected dict with 'markdown' key")
                return
        else:
            # Firecrawl returns markdown directly as a string
            if isinstance(scraped_result, str):
                markdown_content = scraped_result
            else:
                logger.warning(f"Invalid scraped result for URL {url}: expected string, got {type(scraped_result)}")
                return

        # Step 2: Summarize the scraped content
        summary_text = await summarize_scraped_content(markdown_content, url)
        if not summary_text:
            logger.warning(f"Failed to summarize content from URL: {url}")
            return

        # Step 3: Store the summary (no separate key points since it's now plain text)
        # Store empty JSON array for key_points to maintain database compatibility
        key_points_json = json.dumps([])

        # Step 4: Update the message in the database with the scraped data
        success = await database.update_message_with_scraped_data(
            message_id,
            url,
            summary_text,
            key_points_json
        )

        if success:
            logger.info(f"Successfully processed URL {url} from message {message_id}")
        else:
            logger.warning(f"Failed to update message {message_id} with scraped data")

    except Exception as e:
        logger.error(f"Error processing URL {url} from message {message_id}: {str(e)}", exc_info=True)


async def create_or_get_summary_thread(message: discord.Message, thread_name: str):
    """Create or fetch a summary thread for a message and ensure the bot has joined it.

    Args:
        message: The Discord message to create the thread from.
        thread_name: The name to use when creating the thread.

    Returns:
        The thread object if found or created successfully, otherwise None.
    """
    thread = None
    try:
        # Try to create a thread from the message
        thread = await message.create_thread(name=thread_name, auto_archive_duration=1440)
        # Join the thread to ensure it's visible and active
        await thread.join()
        logger.info(f"Created and joined thread {thread.id} for message {message.id}")
    except discord.errors.HTTPException as e:
        if e.code == 160004:  # Thread already exists
            logger.info(f"Thread already exists for message {message.id}, fetching it")
            # Get the existing thread
            # Discord doesn't provide a direct way to get thread from message, so we need to search
            if isinstance(message.channel, discord.TextChannel):
                # Search through active threads
                for active_thread in message.channel.threads:
                    if active_thread.id == message.id or (
                        hasattr(active_thread, 'starter_message')
                        and active_thread.starter_message
                        and active_thread.starter_message.id == message.id
                    ):
                        thread = active_thread
                        break

                # If not found in active threads, search archived threads
                if not thread:
                    async for archived_thread in message.channel.archived_threads(limit=100):
                        if archived_thread.id == message.id or (
                            hasattr(archived_thread, 'starter_message')
                            and archived_thread.starter_message
                            and archived_thread.starter_message.id == message.id
                        ):
                            thread = archived_thread
                            break
        else:
            raise

    if not thread:
        logger.error(f"Could not create or find thread for message {message.id}")
        return None

    # Ensure bot is a member of the thread (important for visibility)
    try:
        if not thread.me:
            await thread.join()
            logger.info(f"Joined existing thread {thread.id}")
    except Exception as e:
        logger.warning(f"Could not join thread {thread.id}: {e}")

    return thread

async def handle_x_post_summary(message: discord.Message) -> bool:
    """
    Automatically detect X/Twitter links in messages, scrape and summarize them,
    and reply to the message with the summary.

    Args:
        message: The Discord message to check for X/Twitter links

    Returns:
        bool: True if an X post was found and processed, False otherwise
    """
    try:
        # Skip bot messages
        if message.author.bot:
            return False

        # Extract URLs from message content
        url_pattern = r'https?://(?:[-\w.]|(?:%[\da-fA-F]{2}))+(?:/[^\s]*)?(?:\?[^\s]*)?'
        urls = re.findall(url_pattern, message.content)

        if not urls:
            return False

        # Check each URL to find X/Twitter links
        x_urls = []
        for url in urls:
            if await is_twitter_url(url):
                from apify_handler import extract_tweet_id
                tweet_id = extract_tweet_id(url)
                if tweet_id:  # Only process URLs with valid tweet IDs
                    x_urls.append(url)

        if not x_urls:
            return False

        logger.info(f"Found {len(x_urls)} X/Twitter URL(s) in message {message.id}")

        # Process each X URL
        for url in x_urls:
            try:
                # Check if Apify API token is configured
                import config
                if not hasattr(config, 'apify_api_token') or not config.apify_api_token:
                    logger.warning("Apify API token not configured, skipping X post summarization")
                    continue

                # Scrape the X/Twitter content FIRST (before creating thread)
                logger.info(f"Starting to scrape X post: {url}")
                scraped_result = await scrape_twitter_content(url)

                if not scraped_result or 'markdown' not in scraped_result:
                    logger.warning(f"Failed to scrape X post: {url}")
                    continue

                markdown_content = scraped_result.get('markdown', '')

                # Summarize the content BEFORE creating thread
                logger.info(f"Summarizing scraped content for: {url}")
                summary_text = await summarize_scraped_content(markdown_content, url)

                if not summary_text:
                    logger.warning(f"Failed to summarize X post: {url}")
                    continue

                # Build the response message with header
                response = f"📊 **X Post Summary:**\n\n{summary_text}"

                # Split into multiple messages if needed to respect Discord's 2000 character limit
                if len(response) > 1900:
                    logger.info(f"Splitting X post summary of {len(response)} chars into multiple parts")
                    message_parts = await split_long_message(response, max_length=1900)
                else:
                    message_parts = [response]

                # NOW create or get existing thread from the message (after Apify calls complete)
                from apify_handler import extract_tweet_id
                tweet_id = extract_tweet_id(url)
                thread_name = f"X Post Summary: {tweet_id[:20]}" if tweet_id else "X Post Summary"

                thread = await create_or_get_summary_thread(message, thread_name)
                if not thread:
                    continue

                # Post the summary directly to the thread (no "processing" message needed)
                for part in message_parts:
                    await thread.send(part)
                logger.info(
                    f"Posted X post summary ({len(response)} chars total) in {len(message_parts)} part(s) "
                    f"to thread {thread.id} (thread name: {thread.name})"
                )

                # Store the scraped data in the database
                # Store empty JSON array for key_points to maintain database compatibility
                key_points_json = json.dumps([])
                await database.update_message_with_scraped_data(
                    str(message.id),
                    url,
                    summary_text,
                    key_points_json
                )

                logger.info(f"Successfully processed X post: {url}")

            except Exception as e:
                logger.error(f"Error processing X URL {url}: {str(e)}", exc_info=True)
                # If thread was created before error, post error message to it
                try:
                    if 'thread' in locals() and thread:
                        await thread.send(f"❌ Error processing X post: {str(e)[:100]}")
                except:
                    pass

        return len(x_urls) > 0

    except Exception as e:
        logger.error(f"Error in handle_x_post_summary: {str(e)}", exc_info=True)
        return False

async def handle_link_summary(message: discord.Message) -> bool:
    """
    Automatically detect non-X/Twitter URLs in messages, summarize them using Perplexity directly,
    and reply to the message with the summary.

    Args:
        message: The Discord message to check for URLs

    Returns:
        bool: True if a link was found and processed, False otherwise
    """
    try:
        # Skip bot messages
        if message.author.bot:
            return False

        # Extract URLs from message content
        url_pattern = r'https?://(?:[-\w.]|(?:%[\da-fA-F]{2}))+(?:/[^\s]*)?(?:\?[^\s]*)?'
        urls = re.findall(url_pattern, message.content)

        if not urls:
            return False

        # Filter out X/Twitter URLs, YouTube URLs, and GIF URLs (they have their own handling or are skipped)
        regular_urls = []
        for url in urls:
            # Skip GIF URLs completely (no link summary or image analysis)
            if is_gif_url(url):
                logger.info(f"Skipping GIF URL from link summary: {url}")
                continue

            is_x_url = await is_twitter_url(url)
            is_yt_url = await is_youtube_url(url)

            if not is_x_url and not is_yt_url:
                regular_urls.append(url)

        if not regular_urls:
            return False

        logger.info(f"Found {len(regular_urls)} regular URL(s) in message {message.id}")

        # Process each URL
        for url in regular_urls:
            try:
                # Summarize the URL directly using Perplexity
                logger.info(f"Starting to summarize URL with Perplexity: {url}")
                summary_text = await summarize_url_with_perplexity(url)

                if not summary_text:
                    logger.warning(f"Failed to summarize URL: {url}")
                    continue

                # Build the response message with header
                response = f"🔗 **Link Summary:**\n\n{summary_text}"

                # Split into multiple messages if needed to respect Discord's 2000 character limit
                if len(response) > 1900:
                    logger.info(f"Splitting link summary of {len(response)} chars into multiple parts")
                    message_parts = await split_long_message(response, max_length=1900)
                else:
                    message_parts = [response]

                # Create or get existing thread from the message
                # Extract domain from URL for thread name
                parsed_url = urlparse(url)
                domain = parsed_url.netloc or "Link"
                thread_name = f"Link Summary: {domain[:40]}"  # Limit length

                thread = await create_or_get_summary_thread(message, thread_name)
                if not thread:
                    continue

                # Post the summary directly to the thread
                for part in message_parts:
                    await thread.send(part)
                logger.info(
                    f"Posted link summary ({len(response)} chars total) in {len(message_parts)} part(s) "
                    f"to thread {thread.id} (thread name: {thread.name})"
                )

                # Store the scraped data in the database
                # Store empty JSON array for key_points to maintain database compatibility
                key_points_json = json.dumps([])
                await database.update_message_with_scraped_data(
                    str(message.id),
                    url,
                    summary_text,
                    key_points_json
                )

                logger.info(f"Successfully processed URL: {url}")

            except Exception as e:
                logger.error(f"Error processing URL {url}: {str(e)}", exc_info=True)
                # If thread was created before error, post error message to it
                try:
                    if 'thread' in locals() and thread:
                        await thread.send(f"❌ Error processing link: {str(e)[:100]}")
                except:
                    pass

        return len(regular_urls) > 0

    except Exception as e:
        logger.error(f"Error in handle_link_summary: {str(e)}", exc_info=True)
        return False

async def handle_links_dump_channel(message: discord.Message) -> bool:
    """
    Handle messages in the links dump channel.
    Delete non-link messages with a warning that auto-deletes after 1 minute.

    Args:
        message: The Discord message to check

    Returns:
        bool: True if message was handled (deleted), False if message should remain
    """
    try:
        # Import config here to avoid circular imports
        import config

        # Check if links dump channel is configured and this is that channel
        if not hasattr(config, 'links_dump_channel_id') or not config.links_dump_channel_id:
            return False

        # Check if this is the links dump channel or a thread within it
        is_links_dump_channel = False

        if str(message.channel.id) == config.links_dump_channel_id:
            # Direct message in the links dump channel
            is_links_dump_channel = True
        elif isinstance(message.channel, discord.Thread) and str(message.channel.parent_id) == config.links_dump_channel_id:
            # Message in a thread created from the links dump channel - allow these
            logger.info(f"Message {message.id} is in a thread from links dump channel, allowing")
            return False

        if not is_links_dump_channel:
            return False

        # Don't handle bot messages or commands
        if message.author.bot:
            return False

        # Check for URLs in the message content using the same regex as process_url
        url_pattern = r'https?://(?:[-\w.]|(?:%[\da-fA-F]{2}))+(?:/[^\s]*)?(?:\?[^\s]*)?'
        urls = re.findall(url_pattern, message.content)


        # If message contains URLs, allow it
        if urls:
            logger.info(f"Message {message.id} in links dump channel contains URL, allowing")
            return False

        # Always allow forwarded messages from other channels
        if message.reference and message.reference.message_id and (
            message.reference.channel_id != message.channel.id
        ):
            logger.info(
                f"Message {message.id} is forwarded from another channel, allowing"
            )
            return False

        # Message doesn't contain URLs, send warning and schedule deletion
        logger.info(f"Deleting non-link message {message.id} in links dump channel")

        warning_msg = await message.channel.send(
            f"{message.author.mention} We only allow sharing of links in this channel. "
            "If you want to comment on a link please put it in a thread, "
            "otherwise type your message in the appropriate channel. "
            "This message will be deleted in 1 minute."
        )

        # Schedule deletion of both messages after 1 minute (60 seconds)
        async def delete_messages():
            await asyncio.sleep(60)  # 1 minute
            try:
                await message.delete()
                logger.info(f"Deleted original message {message.id} from links dump channel")
            except discord.NotFound:
                logger.info(f"Original message {message.id} already deleted")
            except discord.Forbidden:
                logger.warning(f"No permission to delete original message {message.id}")
            except Exception as e:
                logger.error(f"Error deleting original message {message.id}: {e}")

            try:
                await warning_msg.delete()
                logger.info(f"Deleted warning message {warning_msg.id} from links dump channel")
            except discord.NotFound:
                logger.info(f"Warning message {warning_msg.id} already deleted")
            except discord.Forbidden:
                logger.warning(f"No permission to delete warning message {warning_msg.id}")
            except Exception as e:
                logger.error(f"Error deleting warning message {warning_msg.id}: {e}")

        # Create background task for deletion
        asyncio.create_task(delete_messages())

        return True  # Message was handled

    except Exception as e:
        logger.error(f"Error handling links dump channel message {message.id}: {e}", exc_info=True)
        return False

@bot.event
async def on_ready():
    set_discord_client(bot) # Set the client instance for summarization tasks
    logger.info(f'Bot has successfully connected as {bot.user}')
    logger.info(f'Bot ID: {bot.user.id}')
    logger.info(f'Connected to {len(bot.guilds)} guilds')

    # Sync slash commands with Discord
    try:
        synced = await bot.tree.sync()
        logger.info(f'Synced {len(synced)} command(s)')
    except Exception as e:
        logger.error(f'Failed to sync commands: {e}')

    # Initialize the database - critical for bot operation
    try:
        database.init_database()

        # Check if database connection is working
        if not database.check_database_connection():
            logger.critical('Database connection check failed. Shutting down.')
            await bot.close()
            return

        message_count = database.get_message_count()
        logger.info(f'Database initialized successfully. Current message count: {message_count}')

        # Log database file information
        db_file_path = os.path.join(os.getcwd(), database.DB_FILE)
        if os.path.exists(db_file_path):
            logger.info(f'Database file exists at: {db_file_path}')
            logger.info(f'Database file size: {os.path.getsize(db_file_path)} bytes')
        else:
            logger.critical(f'Database file does not exist at: {db_file_path}')
            await bot.close()
            return
    except Exception as e:
        logger.critical(f'Failed to initialize database: {str(e)}', exc_info=True)
        logger.critical('Database initialization is required for bot operation. Shutting down.')
        await bot.close()
        return

    # Start the daily summarization task if not already running
    if not daily_channel_summarization.is_running():
        daily_channel_summarization.start()
        logger.info("Started daily channel summarization task")

    # Log details about each connected guild
    for guild in bot.guilds:
        logger.info(f'Connected to guild: {guild.name} (ID: {guild.id}) - {len(guild.members)} members')

@bot.event
async def on_guild_join(guild):
    """Log when the bot joins a new guild"""
    logger.info(f'Bot joined new guild: {guild.name} (ID: {guild.id}) - {len(guild.members)} members')

@bot.event
async def on_guild_remove(guild):
    """Log when the bot is removed from a guild"""
    logger.info(f'Bot removed from guild: {guild.name} (ID: {guild.id})')

@bot.event
async def on_error(event, *args, **kwargs):
    """Log Discord API errors"""
    logger.error(f'Discord error in {event}', exc_info=True)
    # Log additional context if available
    if args:
        logger.error(f'Error context args: {args}')
    if kwargs:
        logger.error(f'Error context kwargs: {kwargs}')

@bot.event
async def on_message(message):
    # Ignore messages from the bot itself
    if message.author == bot.user:
        return

    # Handle links dump channel logic first
    # This needs to happen before storing in database to avoid storing deleted messages
    handled_by_links_dump = await handle_links_dump_channel(message)
    if handled_by_links_dump:
        return  # Message was handled (deleted), stop processing

    # Helper function to recursively check reference chain for GIFs
    async def check_reference_chain_for_gif(msg, depth=0, max_depth=25):
        """
        Recursively follow message references to check if any message in the chain contains a GIF.
        Returns (has_gif, chain_depth, is_external) tuple.
        is_external=True means the reference is from a channel/server the bot can't access.
        """
        if depth >= max_depth:
            logger.warning(f"Reference chain depth limit reached ({max_depth})")
            # Allow deep chains - fail open to avoid blocking legitimate conversations
            return False, depth, False

        if not msg.reference or not msg.reference.message_id:
            return False, depth, False

        try:
            # Use existing utility to fetch referenced message (handles caching, cross-channel refs)
            ref_msg = await fetch_referenced_message(msg)

            if ref_msg is None:
                # Determine why we couldn't fetch: external server or deleted message
                ref_channel = bot.get_channel(msg.reference.channel_id) if msg.reference.channel_id else msg.channel
                if ref_channel is None:
                    logger.info(
                        f"Chain[{depth}] Cannot access channel {msg.reference.channel_id} - "
                        f"likely external server or no permission"
                    )
                    return True, depth, True  # Block external forwards we can't verify
                else:
                    # Channel exists but message couldn't be fetched (likely deleted or no permission)
                    logger.info(f"Chain[{depth}] Message {msg.reference.message_id} not accessible")
                    return False, depth, False  # Allow if just deleted

            # Successfully fetched message
            has_gif = message_contains_gif(ref_msg)
            logger.info(
                f"Chain[{depth}] msg {ref_msg.id} - "
                f"GIF: {has_gif} | "
                f"Embeds: {len(ref_msg.embeds)} | "
                f"Has ref: {ref_msg.reference is not None}"
            )

            if has_gif:
                return True, depth, False

            # Continue following the chain
            if ref_msg.reference:
                return await check_reference_chain_for_gif(ref_msg, depth + 1, max_depth)

            return False, depth, False
        except Exception as e:
            logger.error(f"Error checking chain at depth {depth}: {e}")
            return False, depth, False

        return False, depth, False

    # Check if this message references another message (reply or forward)
    # This must happen BEFORE the GIF check because forwards might not have GIF content loaded yet
    if not message.author.bot and message.reference and message.reference.message_id:
        try:
            logger.info(f"Reference detected - User: {message.author.id} | Ref: {message.reference.message_id}")

            # Log embed details of current message if present
            if message.embeds:
                for i, embed in enumerate(message.embeds):
                    logger.info(
                        f"Current msg embed {i}: "
                        f"type={getattr(embed, 'type', None)} | "
                        f"url={getattr(embed, 'url', None)}"
                    )

            # Check if the CURRENT message (the forward) contains a GIF
            current_has_gif = message_contains_gif(message)

            # Check the entire reference chain for GIFs
            chain_has_gif, chain_depth, is_external = await check_reference_chain_for_gif(message)
            logger.info(
                f"Chain check complete - GIF: {chain_has_gif} | "
                f"Depth: {chain_depth} | External: {is_external}"
            )

            if chain_has_gif or current_has_gif:
                # Check if user can post a GIF (read-only check, will record later)
                can_post_gif, seconds_remaining = await check_gif_rate_limit(
                    str(message.author.id), message.created_at
                )

                if can_post_gif:
                    # User is allowed to post - record it and let the forward through
                    logger.info(
                        f"Forward/reply with GIF allowed - User: {message.author.id} | "
                        f"Chain GIF: {chain_has_gif} | Current GIF: {current_has_gif}"
                    )
                    # Record the GIF post now (don't rely on direct GIF handler for forwards)
                    if chain_has_gif and not current_has_gif:
                        recorded, record_seconds_remaining = await check_and_record_gif_post(
                            str(message.author.id), message.created_at
                        )
                        if not recorded:
                            logger.info(
                                f"Blocking forward/reply (race-triggered rate limit) - "
                                f"User: {message.author.id} | Wait: {record_seconds_remaining}s"
                            )
                            try:
                                await message.delete()
                            except discord.NotFound:
                                pass
                            except discord.Forbidden:
                                logger.warning(f"No permission to delete message {message.id}")
                            except Exception as delete_error:
                                logger.error(f"Error deleting message: {delete_error}", exc_info=True)

                            wait_text = _format_gif_cooldown(record_seconds_remaining)
                            warning_message = (
                                f"{message.author.mention} You can only post one GIF every 5 minutes. "
                                f"Please wait {wait_text} before posting another GIF. "
                                f"This message will be deleted in 30 seconds."
                            )
                            warning_msg = None
                            try:
                                warning_msg = await message.channel.send(warning_message)
                            except Exception as send_error:
                                logger.error(f"Error sending rate limit warning: {send_error}", exc_info=True)
                            if warning_msg:
                                async def delete_warning_after_delay():
                                    await asyncio.sleep(GIF_WARNING_DELETE_DELAY)
                                    try:
                                        await warning_msg.delete()
                                    except Exception:
                                        pass
                                asyncio.create_task(delete_warning_after_delay())
                            return

                        logger.info(f"Recorded forwarded GIF for user {message.author.id}")
                    # If current_has_gif is also True, it will be recorded below in the direct handler
                else:
                    # User is rate limited - block the forward
                    logger.info(
                        f"Blocking forward/reply (rate limited) - User: {message.author.id} | "
                        f"Wait: {seconds_remaining}s"
                    )

                    # Delete the forward/reply
                    try:
                        await message.delete()
                    except discord.NotFound:
                        pass
                    except discord.Forbidden:
                        logger.warning(f"No permission to delete message {message.id}")
                    except Exception as delete_error:
                        logger.error(f"Error deleting message: {delete_error}", exc_info=True)

                    # Send rate limit warning with wait time
                    wait_text = _format_gif_cooldown(seconds_remaining)
                    warning_message = (
                        f"{message.author.mention} You can only post one GIF every 5 minutes. "
                        f"Please wait {wait_text} before posting another GIF. "
                        f"This message will be deleted in 30 seconds."
                    )

                    warning_msg = None
                    try:
                        warning_msg = await message.channel.send(warning_message)
                    except Exception as send_error:
                        logger.error(f"Error sending rate limit warning: {send_error}", exc_info=True)

                    if warning_msg:
                        async def delete_warning_after_delay():
                            await asyncio.sleep(GIF_WARNING_DELETE_DELAY)
                            try:
                                await warning_msg.delete()
                            except Exception:
                                pass

                        asyncio.create_task(delete_warning_after_delay())

                    return  # Stop processing this message
        except discord.NotFound:
            pass  # Referenced message not found
        except discord.Forbidden:
            logger.warning(f"No permission to fetch referenced message {message.reference.message_id}")
        except Exception as ref_error:
            logger.error(f"Error fetching referenced message: {ref_error}", exc_info=True)

    # Check if message contains GIF (for all non-bot messages)
    has_gif = False
    if not message.author.bot:
        has_gif = message_contains_gif(message)
        if has_gif:
            logger.info(f"Direct GIF detected - User: {message.author.id} | Embeds: {len(message.embeds)}")

            # Log embed details
            if message.embeds:
                for i, embed in enumerate(message.embeds):
                    logger.info(
                        f"GIF embed {i}: "
                        f"type={getattr(embed, 'type', None)} | "
                        f"url={getattr(embed, 'url', None)}"
                    )

    # Enforce GIF posting limits for regular users (rate limiting only, forwards already handled above)
    if not message.author.bot and has_gif:
        # Check rate limit for direct GIF posts (forwards already blocked above)
        can_post_gif, seconds_remaining = await check_and_record_gif_post(
            str(message.author.id), message.created_at
        )

        if not can_post_gif:
            user_id = str(message.author.id)
            logger.info(
                f"Rate limited - User: {message.author.id} | Wait: {seconds_remaining}s"
            )

            # Delete the GIF message
            try:
                await message.delete()
                logger.debug(f"Deleted rate-limited GIF message {message.id}")
            except discord.NotFound:
                logger.info(f"GIF message {message.id} already deleted")
            except discord.Forbidden:
                logger.warning(
                    f"Insufficient permissions to delete GIF message {message.id}"
                )
            except Exception as delete_error:
                logger.error(
                    f"Unexpected error deleting GIF message {message.id}: {delete_error}",
                    exc_info=True,
                )

            # Check if user has already been warned recently
            now = datetime.now(timezone.utc)
            user_warning_expiry = _gif_warned_users.get(user_id)

            # Clean up expired warnings
            expired_users = [uid for uid, expiry in _gif_warned_users.items() if expiry <= now]
            for uid in expired_users:
                del _gif_warned_users[uid]

            # Only send warning if user hasn't been warned recently
            if user_warning_expiry is None or user_warning_expiry <= now:
                wait_text = _format_gif_cooldown(seconds_remaining)
                warning_message = (
                    f"{message.author.mention} You can only post one GIF every 5 minutes. "
                    f"Please wait {wait_text} before posting another GIF. "
                    f"This message will be deleted in 30 seconds."
                )

                warning_msg = None
                try:
                    warning_msg = await message.channel.send(warning_message)
                    # Mark user as warned for the next 5 minutes
                    _gif_warned_users[user_id] = now + timedelta(minutes=5)
                    logger.debug(f"User {user_id} warned about GIF limit, will suppress warnings until {_gif_warned_users[user_id]}")
                except discord.Forbidden:
                    logger.warning(
                        f"Insufficient permissions to send GIF warning in channel {message.channel.id}"
                    )
                except Exception as send_error:
                    logger.error(
                        f"Failed to send GIF warning message in channel {message.channel.id}: {send_error}",
                        exc_info=True,
                    )

                if warning_msg:
                    async def delete_warning_after_delay():
                        await asyncio.sleep(GIF_WARNING_DELETE_DELAY)
                        try:
                            await warning_msg.delete()
                        except discord.NotFound:
                            logger.debug(
                                f"GIF warning message {warning_msg.id} already deleted"
                            )
                        except discord.Forbidden:
                            logger.warning(
                                f"Insufficient permissions to delete GIF warning message {warning_msg.id}"
                            )
                        except Exception as warning_delete_error:
                            logger.error(
                                f"Failed to delete GIF warning message {warning_msg.id}: {warning_delete_error}",
                                exc_info=True,
                            )

                    asyncio.create_task(delete_warning_after_delay())
            else:
                logger.debug(f"User {user_id} already warned, silently deleting GIF without additional warning")

            return

    # Log message details - safely handle DMs and different channel types
    guild_name = message.guild.name if message.guild else "DM"

    # Safely get channel name - different channel types might not have a name attribute
    if hasattr(message.channel, 'name'):
        channel_name = message.channel.name
    elif hasattr(message.channel, 'recipient'):
        # This is a DM channel
        channel_name = f"DM with {message.channel.recipient}"
    else:
        channel_name = "Unknown Channel"

    # Use display_name to show user's server nickname when available
    author_display = message.author.display_name if isinstance(message.author, discord.Member) else str(message.author)
    logger.info(f"Message received - Guild: {guild_name} | Channel: {channel_name} | Author: {author_display} | Content: {message.content[:50]}{'...' if len(message.content) > 50 else ''}")

    # Analyze images if present
    image_descriptions_json = None
    try:
        if message.attachments:
            image_analyses = await analyze_message_images(message)
            if image_analyses:
                # Convert to JSON for database storage
                image_descriptions_json = json.dumps(image_analyses)
                logger.info(f"Analyzed {len(image_analyses)} image(s) in message {message.id}")
    except Exception:
        logger.exception("Error analyzing images in message %s", message.id)

    # Store message in database
    try:
        # Determine if this is a command and what type
        is_command = False
        command_type = None

        bot_mention = f'<@{bot.user.id}>'
        bot_mention_alt = f'<@!{bot.user.id}>'
        if message.content.startswith(bot_mention) or message.content.startswith(bot_mention_alt):
            is_command = True
            command_type = "mention"
        elif message.content.startswith('/bot'):
            is_command = True
            command_type = "/bot"
        elif message.content.startswith('/sum-day'):
            is_command = True
            command_type = "/sum-day"
        elif message.content.startswith('/sum-hr'):
            is_command = True
            command_type = "/sum-hr"

        # Store in database
        guild_id = str(message.guild.id) if message.guild else None
        channel_id = str(message.channel.id)

        # Ensure database module is accessible
        if not database:
            logger.error("Database module not properly imported or initialized")
            return

        success = database.store_message(
            message_id=str(message.id),
            author_id=str(message.author.id),
            author_name=str(message.author),
            channel_id=channel_id,
            channel_name=channel_name,
            content=message.content,
            created_at=message.created_at,
            guild_id=guild_id,
            guild_name=guild_name,
            is_bot=message.author.bot,
            is_command=is_command,
            command_type=command_type,
            image_descriptions=image_descriptions_json
        )

        if not success:
            # This is usually because the message already exists (common when bot restarts)
            logger.debug(f"Failed to store message {message.id} in database (likely duplicate)")

        # Note: Automatic URL processing disabled - URLs are now processed on-demand when requested
        # This saves resources and avoids processing URLs that nobody asks about
        # Exception: X/Twitter posts are auto-summarized (see handle_x_post_summary below)
    except Exception as e:
        logger.error(f"Error storing message in database: {str(e)}", exc_info=True)

    # Handle X/Twitter post summarization automatically
    try:
        x_post_handled = await handle_x_post_summary(message)
        if x_post_handled:
            logger.debug(f"X post summary handled for message {message.id}")
    except Exception as e:
        logger.error(f"Error in X post summary handler: {str(e)}", exc_info=True)

    # Handle regular link summarization automatically (non-X.com, non-YouTube URLs)
    try:
        link_handled = await handle_link_summary(message)
        if link_handled:
            logger.debug(f"Link summary handled for message {message.id}")
    except Exception as e:
        logger.error(f"Error in link summary handler: {str(e)}", exc_info=True)

    # Check if this is a command
    bot_mention = f'<@{bot.user.id}>'
    bot_mention_alt = f'<@!{bot.user.id}>'
    is_mention_command = bot_mention in message.content or bot_mention_alt in message.content
    is_sum_day_command = message.content.startswith('/sum-day')
    is_sum_hr_command = message.content.startswith('/sum-hr')

    # Process mention commands in any channel
    if is_mention_command:
        logger.debug(f"Processing mention command in channel #{message.channel.name}")
        await handle_bot_command(message, bot.user, bot)
        return

    # If not a command we recognize, ignore
    if not (is_sum_day_command or is_sum_hr_command):
        return

    # Process commands
    try:
        if is_sum_day_command:
            await handle_sum_day_command(message, bot.user)
        elif is_sum_hr_command:
            await handle_sum_hr_command(message, bot.user)
    except Exception as e:
        logger.error(f"Error processing command in on_message: {e}", exc_info=True)
        # Optionally notify about the error in the channel if it's a user-facing command error
        # await message.channel.send("Sorry, an error occurred while processing your command.")


# Catch GIFs added via message edits (e.g., embeds resolving after initial post)
@bot.event
async def on_message_edit(before: discord.Message, after: discord.Message):
    """Re-check edited messages for GIFs to prevent embed-based bypasses."""
    if after.author == bot.user or after.author.bot:
        return

    # Only enforce if the message NOW contains a GIF that wasn't there before
    before_has_gif = message_contains_gif(before)
    after_has_gif = message_contains_gif(after)

    if after_has_gif and not before_has_gif:
        logger.info(f"New GIF detected in edited message - User: {after.author.id}")
        # Reuse the same enforcement logic by treating it as a new message check
        await on_message(after)

# Helper function for slash command handling
async def _handle_slash_command_wrapper(
    interaction: discord.Interaction,
    command_name: str,
    hours: int = 24,
    error_message: Optional[str] = None
) -> None:
    """Unified wrapper for slash command handling with error management."""
    # Only defer if the interaction hasn't been acknowledged yet
    try:
        if not interaction.response.is_done():
            await interaction.response.defer()
    except discord.NotFound as e:
        # 10062: Unknown interaction (typically expired or invalid token)
        if e.code == 10062:
            logger.error(f"Interaction expired or unknown for {command_name} - cannot defer response")
            return  # Can't safely respond to this interaction anymore
        # Re-raise other NotFound exceptions
        raise
    except discord.HTTPException as e:
        # 40060: Interaction has already been acknowledged
        if e.status == 400 and e.code == 40060:
            logger.warning(f"Interaction already acknowledged for {command_name}, continuing without deferring...")
        else:
            # Re-raise other HTTP exceptions
            raise

    if error_message is None:
        error_message = f"Sorry, an error occurred while processing the {command_name} command. Please try again later."

    # Validate hours parameter for sum-hr command
    if command_name == "sum-hr":
        import config
        if hours < 1 or hours > config.MAX_SUMMARY_HOURS:
            try:
                allowed_mentions = discord.AllowedMentions(everyone=False, roles=False, users=True)
                await interaction.followup.send(config.ERROR_MESSAGES['invalid_hours_range'], ephemeral=True, allowed_mentions=allowed_mentions)
                return
            except Exception as e:
                logger.error(f"Failed to send validation error for {command_name}: {e}")
                return

        # Warn for large summaries that may take longer
        if hours > config.LARGE_SUMMARY_THRESHOLD:
            error_message = config.ERROR_MESSAGES['large_summary_warning'].format(hours=hours) + " and could impact performance."

    try:
        from command_abstraction import (
            create_context_from_interaction,
            create_response_sender,
            create_thread_manager,
            handle_summary_command
        )

        context = create_context_from_interaction(interaction, f"/{command_name}" + (f" {hours}" if hours != 24 else ""))
        response_sender = create_response_sender(interaction)
        thread_manager = create_thread_manager(interaction)

        await handle_summary_command(context, response_sender, thread_manager, hours=hours, bot_user=bot.user)

    except Exception as e:
        logger.error(f"Error in {command_name} slash command: {e}", exc_info=True)
        try:
            allowed_mentions = discord.AllowedMentions(everyone=False, roles=False, users=True)
            await interaction.followup.send(error_message, ephemeral=True, allowed_mentions=allowed_mentions)
        except (discord.HTTPException, discord.Forbidden, discord.NotFound) as followup_error:
            logger.warning(f"Failed to send error followup for {command_name}: {followup_error}")
        except Exception as unexpected_error:
            logger.error(f"Unexpected error sending followup for {command_name}: {unexpected_error}", exc_info=True)

# Slash Commands
@bot.tree.command(name="sum-day", description="Generate a summary of messages from today")
async def sum_day_slash(interaction: discord.Interaction):
    """Slash command version of /sum-day"""
    await _handle_slash_command_wrapper(interaction, "sum-day", hours=24)

@bot.tree.command(name="sum-hr", description="Generate a summary of messages from the past N hours")
async def sum_hr_slash(interaction: discord.Interaction, hours: int):
    """Slash command version of /sum-hr"""
    # Immediately defer to avoid timeout, then do validation in wrapper
    await _handle_slash_command_wrapper(interaction, "sum-hr", hours=hours)

try:
    logger.info("Starting bot...")
    import config # Assuming config.py is in the same directory or accessible

    # Validate configuration using the imported function
    validate_config(config)

    # Log startup (but mask the actual token)
    token_preview = config.token[:5] + "..." + config.token[-5:] if len(config.token) > 10 else "***masked***"
    logger.info(f"Bot token loaded: {token_preview}")
    logger.info("Connecting to Discord...")

    # Run the bot
    bot.run(config.token)
except ImportError:
    logger.critical("Config file not found or token not defined", exc_info=True)
    logger.error("Please create a config.py file with your Discord bot token.")
    logger.error("Example: token = 'YOUR_DISCORD_BOT_TOKEN'")
except discord.LoginFailure:
    logger.critical("Invalid Discord token. Please check your token in config.py", exc_info=True)
except Exception as e:
    logger.critical(f"Unexpected error during bot startup: {e}", exc_info=True)<|MERGE_RESOLUTION|>--- conflicted
+++ resolved
@@ -22,11 +22,8 @@
 from firecrawl_handler import scrape_url_content  # Import Firecrawl handler
 from apify_handler import scrape_twitter_content, is_twitter_url  # Import Apify handler
 from gif_limiter import check_and_record_gif_post, check_gif_rate_limit
-<<<<<<< HEAD
-from image_analyzer import analyze_message_images # Import image analysis functions
-=======
+from image_analyzer import analyze_message_images  # Import image analysis functions
 from gif_utils import is_gif_url
->>>>>>> 9e038451
 
 GIF_WARNING_DELETE_DELAY = 30  # seconds before deleting warning messages
 
