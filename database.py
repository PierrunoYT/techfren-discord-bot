"""
Database module for the Discord bot.
Handles SQLite database operations for storing messages and channel summaries.
"""

import sqlite3
import os
import logging
import json
import asyncio
<<<<<<< HEAD
from datetime import datetime, timedelta
from typing import Optional, Dict, Any, List, Set
from datetime_utils import get_day_boundaries, make_aware
=======
from datetime import datetime, timedelta, timezone
from typing import Optional, Dict, Any, List
>>>>>>> 2a01cc9c

# Set up logging
logger = logging.getLogger('discord_bot.database')

# Database constants
DB_DIRECTORY = "data"
DB_FILE = os.path.join(DB_DIRECTORY, "discord_messages.db")

# SQL statements
CREATE_MESSAGES_TABLE = """
CREATE TABLE IF NOT EXISTS messages (
    id TEXT PRIMARY KEY,
    author_id TEXT NOT NULL,
    author_name TEXT NOT NULL,
    channel_id TEXT NOT NULL,
    channel_name TEXT NOT NULL,
    guild_id TEXT,
    guild_name TEXT,
    content TEXT NOT NULL,
    created_at TIMESTAMP NOT NULL,
    is_bot INTEGER NOT NULL,
    is_command INTEGER NOT NULL,
    command_type TEXT,
    scraped_url TEXT,
    scraped_content_summary TEXT,
    scraped_content_key_points TEXT
);
"""

CREATE_CHANNEL_SUMMARIES_TABLE = """
CREATE TABLE IF NOT EXISTS channel_summaries (
    id INTEGER PRIMARY KEY AUTOINCREMENT,
    channel_id TEXT NOT NULL,
    channel_name TEXT NOT NULL,
    guild_id TEXT,
    guild_name TEXT,
    date TEXT NOT NULL,
    summary_text TEXT NOT NULL,
    message_count INTEGER NOT NULL,
    active_users INTEGER NOT NULL,
    active_users_list TEXT NOT NULL,
    created_at TIMESTAMP NOT NULL,
    metadata TEXT
);
"""

CREATE_INDEX_AUTHOR = "CREATE INDEX IF NOT EXISTS idx_author_id ON messages (author_id);"
CREATE_INDEX_CHANNEL = "CREATE INDEX IF NOT EXISTS idx_channel_id ON messages (channel_id);"
CREATE_INDEX_GUILD = "CREATE INDEX IF NOT EXISTS idx_guild_id ON messages (guild_id);"
CREATE_INDEX_CREATED = "CREATE INDEX IF NOT EXISTS idx_created_at ON messages (created_at);"
CREATE_INDEX_COMMAND = "CREATE INDEX IF NOT EXISTS idx_is_command ON messages (is_command);"
CREATE_INDEX_SUMMARY_CHANNEL = "CREATE INDEX IF NOT EXISTS idx_summary_channel_id ON channel_summaries (channel_id);"
CREATE_INDEX_SUMMARY_DATE = "CREATE INDEX IF NOT EXISTS idx_summary_date ON channel_summaries (date);"

INSERT_MESSAGE = """
INSERT INTO messages (
    id, author_id, author_name, channel_id, channel_name,
    guild_id, guild_name, content, created_at, is_bot, is_command, command_type,
    scraped_url, scraped_content_summary, scraped_content_key_points
) VALUES (?, ?, ?, ?, ?, ?, ?, ?, ?, ?, ?, ?, ?, ?, ?);
"""

INSERT_CHANNEL_SUMMARY = """
INSERT INTO channel_summaries (
    channel_id, channel_name, guild_id, guild_name, date,
    summary_text, message_count, active_users, active_users_list,
    created_at, metadata
) VALUES (?, ?, ?, ?, ?, ?, ?, ?, ?, ?, ?);
"""

def init_database() -> None:
    """
    Initialize the database by creating the necessary directory and tables.
    """
    try:
        # Create the data directory if it doesn't exist
        if not os.path.exists(DB_DIRECTORY):
            os.makedirs(DB_DIRECTORY)
            logger.info(f"Created database directory: {DB_DIRECTORY}")

        # Connect to the database and create tables using context manager
        with sqlite3.connect(DB_FILE) as conn:
            # Enable foreign keys
            conn.execute("PRAGMA foreign_keys = ON")

            # Set a shorter timeout for better error reporting
            conn.execute("PRAGMA busy_timeout = 5000")  # 5 seconds

            cursor = conn.cursor()

            # Create tables and indexes
            cursor.execute(CREATE_MESSAGES_TABLE)
            cursor.execute(CREATE_CHANNEL_SUMMARIES_TABLE)

            # Create indexes for messages table
            cursor.execute(CREATE_INDEX_AUTHOR)
            cursor.execute(CREATE_INDEX_CHANNEL)
            cursor.execute(CREATE_INDEX_GUILD)
            cursor.execute(CREATE_INDEX_CREATED)
            cursor.execute(CREATE_INDEX_COMMAND)

            # Create indexes for channel_summaries table
            cursor.execute(CREATE_INDEX_SUMMARY_CHANNEL)
            cursor.execute(CREATE_INDEX_SUMMARY_DATE)

            # Insert a test message to ensure the database is working
            try:
                test_message_id = f"test-init-{datetime.now().timestamp()}"
                cursor.execute(
                    INSERT_MESSAGE,
                    (
                        test_message_id,
                        "system",
                        "System",
                        "system",
                        "System",
                        None,
                        None,
                        "Database initialization test message",
                        datetime.now().isoformat(),
                        1,  # is_bot
                        0,  # is_command
                        None,
                        None,
                        None,
                        None
                    )
                )
                logger.info("Successfully inserted test message during database initialization")
            except sqlite3.IntegrityError:
                # This is fine, it means the test message already exists
                logger.info("Test message already exists in database")
            except Exception as e:
                logger.warning(f"Failed to insert test message during initialization: {str(e)}")

            conn.commit()

        logger.info(f"Database initialized successfully at {DB_FILE}")
    except Exception as e:
        logger.error(f"Error initializing database: {str(e)}", exc_info=True)
        raise

def get_connection() -> sqlite3.Connection:
    """
    Get a connection to the SQLite database.
    The connection supports context managers (with statements).

    Returns:
        sqlite3.Connection: A connection to the database.
    """
    try:
        conn = sqlite3.connect(DB_FILE)
        conn.row_factory = sqlite3.Row  # This enables column access by name

        # Set a shorter timeout for better error reporting
        conn.execute("PRAGMA busy_timeout = 5000")  # 5 seconds

        # Enable foreign keys
        conn.execute("PRAGMA foreign_keys = ON")

        return conn
    except Exception as e:
        logger.error(f"Error connecting to database: {str(e)}", exc_info=True)
        raise

def check_database_connection() -> bool:
    """
    Check if the database connection is working properly.

    Returns:
        bool: True if the connection is working, False otherwise
    """
    try:
        # First check if the database file exists
        if not os.path.exists(DB_FILE):
            logger.error(f"Database file does not exist: {DB_FILE}")
            return False

        # Check if the file is readable and writable
        if not os.access(DB_FILE, os.R_OK | os.W_OK):
            logger.error(f"Database file is not readable or writable: {DB_FILE}")
            return False

        # Check the file size
        file_size = os.path.getsize(DB_FILE)
        logger.info(f"Database file size: {file_size} bytes")

        # Try to connect and execute a simple query
        with get_connection() as conn:
            cursor = conn.cursor()
            cursor.execute("SELECT 1")
            result = cursor.fetchone()

            # Check if the messages table exists and has the expected schema
            cursor.execute("PRAGMA table_info(messages)")
            columns = cursor.fetchall()
            if not columns:
                logger.error("Messages table does not exist in the database")
                return False

            # Log the schema
            column_names = [col['name'] for col in columns]
            logger.info(f"Messages table columns: {', '.join(column_names)}")

            return result is not None and result[0] == 1
    except Exception as e:
        logger.error(f"Database connection check failed: {str(e)}", exc_info=True)
        return False

def store_message(
    message_id: str,
    author_id: str,
    author_name: str,
    channel_id: str,
    channel_name: str,
    content: str,
    created_at: datetime,
    guild_id: Optional[str] = None,
    guild_name: Optional[str] = None,
    is_bot: bool = False,
    is_command: bool = False,
    command_type: Optional[str] = None,
    scraped_url: Optional[str] = None,
    scraped_content_summary: Optional[str] = None,
    scraped_content_key_points: Optional[str] = None
) -> bool:
    """
    Store a message in the database.

    Args:
        message_id (str): The Discord message ID
        author_id (str): The Discord user ID of the message author
        author_name (str): The username of the message author
        channel_id (str): The Discord channel ID where the message was sent
        channel_name (str): The name of the channel where the message was sent
        content (str): The content of the message
        created_at (datetime): The timestamp when the message was created
        guild_id (Optional[str]): The Discord guild ID (if applicable)
        guild_name (Optional[str]): The name of the guild (if applicable)
        is_bot (bool): Whether the message was sent by a bot
        is_command (bool): Whether the message is a command
        command_type (Optional[str]): The type of command (if applicable)
        scraped_url (Optional[str]): The URL that was scraped from the message (if any)
        scraped_content_summary (Optional[str]): Summary of the scraped content (if any)
        scraped_content_key_points (Optional[str]): JSON string of key points from scraped content (if any)

    Returns:
        bool: True if the message was stored successfully, False otherwise
    """
    try:
        # Use context manager to ensure connection is properly closed
        with get_connection() as conn:
            cursor = conn.cursor()

            cursor.execute(
                INSERT_MESSAGE,
                (
                    message_id,
                    author_id,
                    author_name,
                    channel_id,
                    channel_name,
                    guild_id,
                    guild_name,
                    content,
                    created_at.isoformat(),
                    1 if is_bot else 0,
                    1 if is_command else 0,
                    command_type,
                    scraped_url,
                    scraped_content_summary,
                    scraped_content_key_points
                )
            )

            conn.commit()

        logger.debug(f"Message {message_id} stored in database")
        return True
    except sqlite3.IntegrityError:
        # This could happen if we try to insert a message with the same ID twice
        logger.warning(f"Message {message_id} already exists in database")
        return False
    except Exception as e:
        logger.error(f"Error storing message {message_id}: {str(e)}", exc_info=True)
        return False

async def update_message_with_scraped_data(
    message_id: str,
    scraped_url: str,
    scraped_content_summary: str,
    scraped_content_key_points: str
) -> bool:
    """
    Update an existing message with scraped URL data.

    Args:
        message_id (str): The Discord message ID to update
        scraped_url (str): The URL that was scraped
        scraped_content_summary (str): Summary of the scraped content
        scraped_content_key_points (str): JSON string of key points from scraped content

    Returns:
        bool: True if the message was updated successfully, False otherwise
    """
    try:
        # Define a synchronous function to run in a thread pool
        def _update_message_sync():
            with get_connection() as conn:
                cursor = conn.cursor()

                # Update the message with scraped data
                cursor.execute(
                    """
                    UPDATE messages
                    SET scraped_url = ?,
                        scraped_content_summary = ?,
                        scraped_content_key_points = ?
                    WHERE id = ?
                    """,
                    (
                        scraped_url,
                        scraped_content_summary,
                        scraped_content_key_points,
                        message_id
                    )
                )

                # Check if any rows were affected
                rows_affected = cursor.rowcount > 0
                conn.commit()
                return rows_affected

        # Run the synchronous function in a thread pool to avoid blocking the event loop
        rows_affected = await asyncio.to_thread(_update_message_sync)

        if not rows_affected:
            logger.warning(f"No message found with ID {message_id} to update with scraped data")
            return False

        logger.info(f"Message {message_id} updated with scraped data from URL: {scraped_url}")
        return True
    except Exception as e:
        logger.error(f"Error updating message {message_id} with scraped data: {str(e)}", exc_info=True)
        return False

def get_message_count() -> int:
    """
    Get the total number of messages in the database.

    Returns:
        int: The number of messages
    """
    try:
        with get_connection() as conn:
            cursor = conn.cursor()

            cursor.execute("SELECT COUNT(*) FROM messages")
            count = cursor.fetchone()[0]

        return count
    except Exception as e:
        logger.error(f"Error getting message count: {str(e)}", exc_info=True)
        # Return 0 instead of -1 for consistency with other error cases
        return 0

def get_user_message_count(user_id: str) -> int:
    """
    Get the number of messages from a specific user.

    Args:
        user_id (str): The Discord user ID

    Returns:
        int: The number of messages from the user
    """
    try:
        with get_connection() as conn:
            cursor = conn.cursor()

            cursor.execute("SELECT COUNT(*) FROM messages WHERE author_id = ?", (user_id,))
            count = cursor.fetchone()[0]

        return count
    except Exception as e:
        logger.error(f"Error getting message count for user {user_id}: {str(e)}", exc_info=True)
        # Return 0 instead of -1 for consistency with other error cases
        return 0

def get_all_channel_messages(channel_id: str, limit: int = 100) -> List[Dict[str, Any]]:
    """
    Get all messages from a specific channel, regardless of date.

    Args:
        channel_id (str): The Discord channel ID
        limit (int): Maximum number of messages to return

    Returns:
        List[Dict[str, Any]]: A list of messages as dictionaries
    """
    try:
        with get_connection() as conn:
            cursor = conn.cursor()

            # Query all messages for the channel
            cursor.execute(
                """
                SELECT author_name, content, created_at, is_bot, is_command,
                       scraped_url, scraped_content_summary, scraped_content_key_points
                FROM messages
                WHERE channel_id = ?
                ORDER BY created_at DESC
                LIMIT ?
                """,
                (channel_id, limit)
            )

            # Convert rows to dictionaries
            messages = []
            for row in cursor.fetchall():
                messages.append({
                    'author_name': row['author_name'],
                    'content': row['content'],
                    'created_at': datetime.fromisoformat(row['created_at']),
                    'is_bot': bool(row['is_bot']),
                    'is_command': bool(row['is_command']),
                    'scraped_url': row['scraped_url'],
                    'scraped_content_summary': row['scraped_content_summary'],
                    'scraped_content_key_points': row['scraped_content_key_points']
                })

        logger.info(f"Retrieved {len(messages)} messages from channel {channel_id} (all time)")
        return messages
    except Exception as e:
        logger.error(f"Error getting all messages for channel {channel_id}: {str(e)}", exc_info=True)
        return []

def get_channel_messages_for_day(channel_id: str, date: datetime) -> List[Dict[str, Any]]:
    """
    Get all messages from a specific channel for the past 24 hours from the given date.

    Args:
        channel_id (str): The Discord channel ID
        date (datetime): The reference date (will get messages for 24 hours before this date)

    Returns:
        List[Dict[str, Any]]: A list of messages as dictionaries
    """
    return get_channel_messages_for_hours(channel_id, date, 24)

def get_channel_messages_for_hours(channel_id: str, date: datetime, hours: int) -> List[Dict[str, Any]]:
    """
    Get all messages from a specific channel for the past specified hours from the given date.

    Args:
        channel_id (str): The Discord channel ID
        date (datetime): The reference date (will get messages for specified hours before this date)
        hours (int): Number of hours to look back

    Returns:
        List[Dict[str, Any]]: A list of messages as dictionaries
    """
    try:
<<<<<<< HEAD
        # Use proper timezone handling from datetime_utils
        start_date_utc, end_date_utc = get_day_boundaries(date)
        
        # Convert to ISO format for database query
        start_date_str = start_date_utc.isoformat()
        end_date_str = end_date_utc.isoformat()
=======
        # Ensure we're working with UTC timezone
        if date.tzinfo is None:
            # If naive datetime, assume it's UTC
            date = date.replace(tzinfo=timezone.utc)
        elif date.tzinfo != timezone.utc:
            # Convert to UTC if it's in a different timezone
            date = date.astimezone(timezone.utc)

        # Calculate the time range for the past specified hours
        # Add a small buffer (1 minute) to ensure we capture very recent messages
        end_date = date + timedelta(minutes=1)
        start_date = date - timedelta(hours=hours)

        # Convert to ISO format for database query (remove timezone info for SQLite compatibility)
        start_date_str = start_date.replace(tzinfo=None).isoformat()
        end_date_str = end_date.replace(tzinfo=None).isoformat()
>>>>>>> 2a01cc9c

        with get_connection() as conn:
            cursor = conn.cursor()

            # Query messages for the channel within the time range
            cursor.execute(
                """
                SELECT author_name, content, created_at, is_bot, is_command,
                       scraped_url, scraped_content_summary, scraped_content_key_points
                FROM messages
                WHERE channel_id = ? AND created_at BETWEEN ? AND ?
                ORDER BY created_at ASC
                """,
                (channel_id, start_date_str, end_date_str)
            )

            # Convert rows to dictionaries
            messages = []
            for row in cursor.fetchall():
                messages.append({
                    'author_name': row['author_name'],
                    'content': row['content'],
                    'created_at': datetime.fromisoformat(row['created_at']),
                    'is_bot': bool(row['is_bot']),
                    'is_command': bool(row['is_command']),
                    'scraped_url': row['scraped_url'],
                    'scraped_content_summary': row['scraped_content_summary'],
                    'scraped_content_key_points': row['scraped_content_key_points']
                })

        logger.info(f"Retrieved {len(messages)} messages from channel {channel_id} for the past {hours} hours from {start_date.isoformat()} to {end_date.isoformat()}")
        return messages
    except Exception as e:
        logger.error(f"Error getting messages for channel {channel_id} for the past {hours} hours from {date.isoformat()}: {str(e)}", exc_info=True)
        return []

def get_messages_for_time_range(start_time: datetime, end_time: datetime) -> Dict[str, List[Dict[str, Any]]]:
    """
    Get all messages from all channels within a specific time range, grouped by channel.

    Args:
        start_time (datetime): The start time for the range
        end_time (datetime): The end time for the range

    Returns:
        Dict[str, List[Dict[str, Any]]]: A dictionary mapping channel_id to a list of messages
    """
    try:
        start_date_str = start_time.isoformat()
        end_date_str = end_time.isoformat()

        with get_connection() as conn:
            cursor = conn.cursor()

            # Query messages within the time range
            cursor.execute(
                """
                SELECT
                    id, author_id, author_name, channel_id, channel_name,
                    guild_id, guild_name, content, created_at, is_bot, is_command
                FROM messages
                WHERE created_at BETWEEN ? AND ?
                ORDER BY channel_id, created_at ASC
                """,
                (start_date_str, end_date_str)
            )

            # Group messages by channel
            messages_by_channel = {}
            for row in cursor.fetchall():
                channel_id = row['channel_id']

                if channel_id not in messages_by_channel:
                    messages_by_channel[channel_id] = {
                        'channel_id': channel_id,
                        'channel_name': row['channel_name'],
                        'guild_id': row['guild_id'],
                        'guild_name': row['guild_name'],
                        'messages': []
                    }

                messages_by_channel[channel_id]['messages'].append({
                    'id': row['id'],
                    'author_id': row['author_id'],
                    'author_name': row['author_name'],
                    'content': row['content'],
                    'created_at': datetime.fromisoformat(row['created_at']),
                    'is_bot': bool(row['is_bot']),
                    'is_command': bool(row['is_command'])
                })

        total_messages = sum(len(channel_data['messages']) for channel_data in messages_by_channel.values())
        logger.info(f"Retrieved {total_messages} messages from {len(messages_by_channel)} channels between {start_time} and {end_time}")
        return messages_by_channel
    except Exception as e:
        logger.error(f"Error getting messages between {start_time} and {end_time}: {str(e)}", exc_info=True)
        return {}

def store_channel_summary(
    channel_id: str,
    channel_name: str,
    date: datetime,
    summary_text: str,
    message_count: int,
    active_users: List[str],
    guild_id: Optional[str] = None,
    guild_name: Optional[str] = None,
    metadata: Optional[Dict[str, Any]] = None
) -> bool:
    """
    Store a channel summary in the database.

    Args:
        channel_id (str): The Discord channel ID
        channel_name (str): The name of the channel
        date (datetime): The date of the summary
        summary_text (str): The summary text
        message_count (int): The number of messages summarized
        active_users (List[str]): List of active user names
        guild_id (Optional[str]): The Discord guild ID (if applicable)
        guild_name (Optional[str]): The name of the guild (if applicable)
        metadata (Optional[Dict[str, Any]]): Additional metadata for the summary

    Returns:
        bool: True if the summary was stored successfully, False otherwise
    """
    try:
        # Convert active_users list to JSON string
        active_users_json = json.dumps(active_users)

        # Convert metadata to JSON string if provided
        metadata_json = json.dumps(metadata) if metadata else None

        # Format date as YYYY-MM-DD
        date_str = date.strftime('%Y-%m-%d')

        # Current timestamp
        created_at = datetime.now().isoformat()

        with get_connection() as conn:
            cursor = conn.cursor()

            cursor.execute(
                INSERT_CHANNEL_SUMMARY,
                (
                    channel_id,
                    channel_name,
                    guild_id,
                    guild_name,
                    date_str,
                    summary_text,
                    message_count,
                    len(active_users),
                    active_users_json,
                    created_at,
                    metadata_json
                )
            )

            conn.commit()

        logger.info(f"Stored summary for channel {channel_name} ({channel_id}) for {date_str}")
        return True
    except Exception as e:
        logger.error(f"Error storing summary for channel {channel_id} on {date.strftime('%Y-%m-%d')}: {str(e)}", exc_info=True)
        return False

def delete_messages_older_than(cutoff_time: datetime) -> int:
    """
    Delete messages older than the specified cutoff time.

    Args:
        cutoff_time (datetime): Messages older than this time will be deleted

    Returns:
        int: The number of messages deleted
    """
    try:
        cutoff_time_str = cutoff_time.isoformat()

        with get_connection() as conn:
            cursor = conn.cursor()

            # First, count how many messages will be deleted
            cursor.execute(
                "SELECT COUNT(*) FROM messages WHERE created_at < ?",
                (cutoff_time_str,)
            )
            count = cursor.fetchone()[0]

            # Then delete them
            cursor.execute(
                "DELETE FROM messages WHERE created_at < ?",
                (cutoff_time_str,)
            )

            conn.commit()

        logger.info(f"Deleted {count} messages older than {cutoff_time}")
        return count
    except Exception as e:
        logger.error(f"Error deleting messages older than {cutoff_time}: {str(e)}", exc_info=True)
        return 0

def get_active_channels(hours: int = 24) -> List[Dict[str, Any]]:
    """
    Get a list of channels that have had activity in the last specified hours.

    Args:
        hours (int): Number of hours to look back for activity

    Returns:
        List[Dict[str, Any]]: A list of active channels with their details
    """
    try:
        # Calculate the cutoff time
        cutoff_time = (datetime.now() - timedelta(hours=hours)).isoformat()

        with get_connection() as conn:
            cursor = conn.cursor()

            # Query for active channels
            cursor.execute(
                """
                SELECT
                    channel_id,
                    channel_name,
                    guild_id,
                    guild_name,
                    COUNT(*) as message_count
                FROM messages
                WHERE created_at >= ?
                GROUP BY channel_id
                ORDER BY message_count DESC
                """,
                (cutoff_time,)
            )

            # Convert rows to dictionaries
            channels = []
            for row in cursor.fetchall():
                channels.append({
                    'channel_id': row['channel_id'],
                    'channel_name': row['channel_name'],
                    'guild_id': row['guild_id'],
                    'guild_name': row['guild_name'],
                    'message_count': row['message_count']
                })

        logger.info(f"Found {len(channels)} active channels in the last {hours} hours")
        return channels
    except Exception as e:
        logger.error(f"Error getting active channels for the last {hours} hours: {str(e)}", exc_info=True)
        return []<|MERGE_RESOLUTION|>--- conflicted
+++ resolved
@@ -8,14 +8,9 @@
 import logging
 import json
 import asyncio
-<<<<<<< HEAD
-from datetime import datetime, timedelta
+from datetime import datetime, timedelta, timezone
 from typing import Optional, Dict, Any, List, Set
 from datetime_utils import get_day_boundaries, make_aware
-=======
-from datetime import datetime, timedelta, timezone
-from typing import Optional, Dict, Any, List
->>>>>>> 2a01cc9c
 
 # Set up logging
 logger = logging.getLogger('discord_bot.database')
@@ -479,14 +474,6 @@
         List[Dict[str, Any]]: A list of messages as dictionaries
     """
     try:
-<<<<<<< HEAD
-        # Use proper timezone handling from datetime_utils
-        start_date_utc, end_date_utc = get_day_boundaries(date)
-        
-        # Convert to ISO format for database query
-        start_date_str = start_date_utc.isoformat()
-        end_date_str = end_date_utc.isoformat()
-=======
         # Ensure we're working with UTC timezone
         if date.tzinfo is None:
             # If naive datetime, assume it's UTC
@@ -503,7 +490,6 @@
         # Convert to ISO format for database query (remove timezone info for SQLite compatibility)
         start_date_str = start_date.replace(tzinfo=None).isoformat()
         end_date_str = end_date.replace(tzinfo=None).isoformat()
->>>>>>> 2a01cc9c
 
         with get_connection() as conn:
             cursor = conn.cursor()
